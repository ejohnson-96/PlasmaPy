"""
Module containing the Collisional Analysis formulation.
"""
__all__ = ["temp_ratio"]

import astropy.units as u
import logging
import numbers
import numpy as np

from plasmapy.particles import ParticleLike, ParticleList
from plasmapy.utils.decorators import validate_quantities


@validate_quantities(
    T_1={"can_be_negative": False, "equivalencies": u.temperature_energy()},
    T_2={"can_be_negative": False, "equivalencies": u.temperature_energy()},
)
def temp_ratio(  # noqa: C901, PLR0912, PLR0915
    *,
    r_0: u.au,
    r_n: u.au,
    n_1: u.cm**-3,
    n_2: u.cm**-3,
    v_1: u.km / u.s,
    T_1: u.K,
    T_2: u.K,
    ions: ParticleLike = ("p+", "He-4++"),
    n_step: int = 100,
    density_scale: float = -1.8,
    velocity_scale: float = -0.2,
    temperature_scale: float = -0.74,
    verbose=False,
):
    r"""
    Calculate the thermalization ratio for a plasma in transit, taken
    from :cite:t:`maruca:2013` and :cite:t:`johnson:2023a`. This
    function allows the thermalization of a plasma to be modeled,
<<<<<<< HEAD
    it predicts the temperature ratio for different ion species
=======
    predicting the temperature ratio for different ion species
>>>>>>> 0c6c2d61
    within a plasma at a different point in space.

    Parameters
    ----------
    r_0 : `~astropy.units.Quantity`, |keyword-only|
        Starting position of the plasma in units convertible
        to astronomical units.

    r_n : `~astropy.units.Quantity`
        Final position of the plasma in units convertible
        to astronomical units.

    n_1 : `~astropy.units.Quantity`
        The primary ion number density in units convertible
        to m\ :sup:`-3`.

    n_2 : `~astropy.units.Quantity`
        The secondary ion number density in units convertible
        to m\ :sup:`-3`.

    v_1 : `~astropy.units.Quantity`
        The primary ion speed in units convertible to km s\ :sup:`-1`.

    T_1 : `~astropy.units.Quantity`
        Temperature of the primary ion in units convertible to
        temperature K.

    T_2 : `~astropy.units.Quantity`
        Temperature of the secondary ion in units convertible to
        temperature K.

    ions : |particle-list-like|, default: ``("p+, "He-4 2+")``
        Particle list containing two (2) particles, primary ion of
        interest is entered first, followed by the secondary ion.

    n_step : positive integer
        The number of intervals used in solving a differential
        equation via the Euler method.

    density_scale : real number, default: -1.8
        The value used as the scaling parameter for the primary ion
        density. The default value is taken from
        :cite:t:`hellinger:2011`.

    velocity_scale : `float`, default: -0.2
        The value used as the scaling parameter for the primary ion
        velocity. The default value is taken from
        :cite:t:`hellinger:2011`.

    temperature_scale : `float`, default: -0.74
        The value used as the scaling parameter for the primary ion
        temperature. The default value is taken from
        :cite:t:`hellinger:2011`.

    Returns
    -------
    theta : `float`
        The dimensionless ion temperature ratio prediction
        for the distance provided.

    Raises
    ------
    `TypeError`
        If applicable arguments are not instances of
        `~astropy.units.Quantity` or cannot be converted into one.

    ~astropy.units.UnitTypeError
        If applicable arguments do not have units convertible to the
        expected units.

    Notes
    -----
    The processes by which Coulomb collisions bring ion temperatures
    into local thermal equilibrium (LTE) has received considerable
    attention :cite:p:`verscharen:2019`. The relative temperature
    between constituent plasma ion species is given as:

    .. math::

        \theta_{21} = \frac{T_{2}}{T_{1}} \, ,

    where :math:`T_{1}` and :math:`T_{2}` are the scalar temperatures
    for the primary ion of interest and the secondary ion, respectively.
    The scalar temperature defined as:

    .. math::

        T_{\rm i} = \frac{2T_{{\rm i}, \perp} + T_{{\rm i}, \parallel}}{3} \, ,

    where :math:`T_{{\rm i}, \perp}` and :math:`T_{{\rm i}, \parallel}`
    are the temperature of the :math:`{\rm i}`-particles along the
    axes perpendicular and parallel to the ambient magnetic field.

    In order to determine how extensively an individual parcel of
    plasma has been processed by Coulomb collisions :cite:p:`maruca:2013`
    introduced an approached called collisional analysis. This paper seeks
    to quantify how collisions affect the plasma's departures from
    LTE, the equation for collisional thermalization
    from :cite:t:`maruca:2013` is given below:

     .. math::

        \frac{d \theta_{21}}{dr} = A \left (
        \frac{n_1}{v_1 T_1^{3/2}} \right ) \frac{\left( \mu_{1} \mu_{2}
        \right )^{1/2} Z_{1} Z_{2} \left( 1 - \theta_{21} \right )
        \left(1 + \eta_{21}\theta_{21} \right )}{\left(
        \frac{\mu_{2}}{\mu_{1}} + \theta_{21} \right )^{3/2}} \lambda_{21}

    and

    .. math::

         \lambda_{21} = 9 + \ln \left| B \left ( \frac{T^{3}_{1}}{n_{1}}
         \right )^{1/2} \left( \frac{Z_{1}Z_{2}(\mu_{1} + \mu_{2}) }{\theta_{21} +
         \frac{\mu_{2}}{\mu_1}} \right )
         \left( \frac{n_{2}Z_{2}^{2}}{n_{1}Z_{1}^{2}} + \theta_{21}
         \right)^{1/2}\right |

    With :math:`\eta = \frac{n_{2}}{n_{1}}`, :math:`\theta =
    \frac{T_{2}}{T_{1}}`, :math:`A = 2.60 \times 10^{7} \, {\rm cm}^{3}
    \, {\rm km} \, {\rm K}^{3/2} \, {\rm s}^{-1} \, {\rm au}^{-1}`,
    and :math:`B = 1 \, {\rm cm}^{-3/2}{\rm K}^{-3/2}`.

    The thermalization is from Coulomb collisions, which assumes
    "soft", small-angle deflections mediated by the electrostatic
    force :cite:t:`baumjohann:1997`. It is assumed that there is no
    relative drift between the ion species and that it is a mixed ion
    collision, the Coulomb logarithm for a mixed ion collision is
    given by :cite:t:`nrlformulary:2019`.

    The density, velocity and temperature of the primary ion can be
    radially scaled, as seen below. The values for the scaling can be
    altered, though the default values are taken from
    :cite:t:`hellinger:2011`.

    .. math::

        n(r) \propto r^{-1.8}\ , \hspace{1cm} v_{r}(r) \propto r^{-0.2}\ ,
        \hspace{0.5cm} {\rm and} \hspace{0.5cm} T(r) \propto r^{-0.74}

    Application is primarily for the solar wind.

    Examples
    --------
    >>> import astropy.units as u
    >>> from plasmapy.formulary.collisions import helio
    >>> r_0 = [0.1, 0.1, 0.1] * u.au
    >>> r_n = [1.0, 1.0, 1.0] * u.au
    >>> n_1 = [300, 400, 500] * u.cm**-3
    >>> n_2 = [12, 18, 8] * u.cm**-3
    >>> v_1 = [450, 350, 400] * u.km / u.s
    >>> T_1 = [1.5 * 10**5, 2.1 * 10**5, 1.7 * 10**5] * u.K
    >>> T_2 = [2.5 * 10**6, 1.8 * 10**6, 2.8 * 10**6] * u.K
    >>> ions = ["p+", "He-4++"]
    >>> helio.temp_ratio(
    ...     r_0=r_0, r_n=r_n, n_1=n_1, n_2=n_2, v_1=v_1, T_1=T_1, T_2=T_2, ions=ions
    ...     )
    [2.78928645832..., 1.04007368797..., 1.06914450183...]
    """

    # Validate ions argument
    if not isinstance(ions, (list, tuple, ParticleList)):
        ions = [ions]
    ions = ParticleList(ions)

    # Validate number of ions
    if len(ions) != 2:
        raise ValueError(
            "Argument 'ions' can only take two (2) input values. "
            f"Instead received {len(ions)} input values."
        )

    if not all(ions.is_category("ion")):
        raise ValueError(
            f"Particle(s) in 'ions' must be ions, received {ions=} "
            "instead. Please renter the 'ions' input parameter."
        )

    # Validate n_step argument
    if not isinstance(n_step, numbers.Integral):
        raise TypeError(
            "Argument 'n_step' is of incorrect type, type of "
            f"{type(n_step)} received instead. While 'n_step' must be "
            "of type int."
        )

    # Validate scaling arguments
    for arg in (density_scale, velocity_scale, temperature_scale):
        if not isinstance(arg, numbers.Real):
            raise TypeError(
                "Scaling argument is of incorrect type, type of "
                f"{type(arg)} received instead. Scaling argument "
                "should be of type float or int."
            )

    # Define differential equation function
    def df_eq(
        r_0,
        r_n,
        n_1_0,
        n_2,
        v_1_0,
        T_1_0,
        T_2,
        ions,
        n_step,
        density,
        velocity,
        temperature,
    ):
        # Initialize the alpha-proton charge and mass ratios.
        z_1 = ions[0].charge_number
        mu_1 = ions[0].mass_number

        z_2 = ions[1].charge_number
        mu_2 = ions[1].mass_number

        # Initialise.
        d_r = (r_n - r_0) / n_step

        # Define constants
        A = 2.6 * 10**7 * (u.cm**3 * u.km * (u.K**1.5)) / (u.s * u.au)
        B = 1 / (u.cm * u.K) ** 1.5

        # Define Coulomb log for mixed ion collisions, see docstring
        def lambda_ba(
            theta,
            T_1,
            n_1,
            n_2,
            z_1,
            z_2,
            mu_1,
            mu_2,
        ):
            a = np.sqrt(T_1**3 / n_1)
            b = (z_1 * z_2 * (mu_1 + mu_2)) / (theta + mu_2 / mu_1)
            c = np.sqrt((n_2 * z_2**2 / n_1 * z_1**2) + theta)
            return 9 + np.log(B * a * b * c)

        theta = T_2 / T_1_0
        for i in range(n_step):
            r = r_0 + ((i + 1) * d_r)

            n_1 = n_1_0 * (r / r_n) ** density
            v_1 = v_1_0 * (r / r_n) ** velocity
            T_1 = T_1_0 * (r / r_n) ** temperature

            eta = n_2 / n_1

            alpha = n_1 / (v_1 * (T_1**1.5))

            beta = (
                np.sqrt(mu_1 * mu_2)
                * (z_1 * z_2) ** 2
                * (1 - theta)
                * (1 + eta * theta)
            ) / (np.sqrt((mu_2 / mu_1) + theta) ** 3)

            l_ba = lambda_ba(theta, T_1, n_1, n_2, z_1, z_2, mu_1, mu_2)

            d_theta = d_r * alpha * l_ba * A * beta

            theta = theta + d_theta

        return theta.value

    variables = [r_0, r_n, n_1, n_2, v_1, T_1, T_2]

    d_type = [bool(hasattr(var, "__len__")) for var in variables]

    var = all(d_type)

    if not var:
        return df_eq(
            r_0,
            r_n,
            n_1,
            n_2,
            v_1,
            T_1,
            T_2,
            ions,
            n_step,
            density_scale,
            velocity_scale,
            temperature_scale,
        )
    try:
        all(len(variables[0]) == len(z) for z in variables[1:])
        res = []
        for i in range(len(variables[0])):
            res.append(
                df_eq(
                    r_0[i],
                    r_n[i],
                    n_1[i],
                    n_2[i],
                    v_1[i],
                    T_1[i],
                    T_2[i],
                    ions,
                    n_step,
                    density_scale,
                    velocity_scale,
                    temperature_scale,
                )
            )
            if verbose:
                logging.info(f"\r {(i / len(variables[0])) * 100:.2f} %")

        return res  # noqa: TRY300

    except Exception as e:  # noqa: BLE001
        raise ValueError(
            "Argument(s) are of unequal lengths, the following "
            "arguments should be of equal length: 'r_0', 'r_n', "
            "'n_1', 'n_2', 'v_1', 'T_1' and 'T_2'."
        ) from e<|MERGE_RESOLUTION|>--- conflicted
+++ resolved
@@ -36,11 +36,7 @@
     Calculate the thermalization ratio for a plasma in transit, taken
     from :cite:t:`maruca:2013` and :cite:t:`johnson:2023a`. This
     function allows the thermalization of a plasma to be modeled,
-<<<<<<< HEAD
-    it predicts the temperature ratio for different ion species
-=======
     predicting the temperature ratio for different ion species
->>>>>>> 0c6c2d61
     within a plasma at a different point in space.
 
     Parameters
