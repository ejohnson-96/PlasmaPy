--- conflicted
+++ resolved
@@ -67,17 +67,10 @@
 ):
     r"""
     Calculate the thermalization ratio for a plasma in transit, taken
-<<<<<<< HEAD
-    from :cite:t:`maruca:2013` and applied in :cite:t:`johnson:2023a`.
-    This function allows the thermalization of a plasma to be
-    modeled, it predicts the temperature ratio for different ion
-    species within a plasma at a different point in space.
-=======
     from :cite:t:`maruca:2013` and :cite:t:`johnson:2023a`. This
     function allows the thermalization of a plasma to be modeled,
     predicting the temperature ratio for different ion species
     within a plasma at a different point in space.
->>>>>>> 0c6c2d61
 
     Parameters
     ----------
@@ -299,6 +292,8 @@
 
         # Define constants
         A = 2.6 * 10**7 * (u.cm**3 * u.km * (u.K**1.5)) / (u.s * u.au)
+        B = 1 / (u.cm * u.K) ** 1.5
+
 
         theta = T_2 / T_1_0
         for i in range(n_step):
@@ -309,16 +304,15 @@
             T_1 = T_1_0 * (r / r_n) ** temperature
 
             eta = n_2 / n_1
+            theta = T_2 / T_1
 
             alpha = n_1 / (v_1 * (T_1**1.5))
-
             beta = (
                 np.sqrt(mu_1 * mu_2)
-                * (z_1 * z_2) ** 2
+                * (z_1**2 * z_2**2)
                 * (1 - theta)
                 * (1 + eta * theta)
             ) / (np.sqrt((mu_2 / mu_1) + theta) ** 3)
-
             l_ba = lambda_ba(theta, T_1, n_1, n_2, z_1, z_2, mu_1, mu_2)
 
             d_theta = d_r * alpha * l_ba * A * beta
@@ -331,7 +325,7 @@
 
     d_type = [bool(hasattr(var, "__len__")) for var in variables]
 
-    var = all(d_type)
+    var = all(i for i in d_type)
 
     if not var:
         return df_eq(
@@ -348,348 +342,6 @@
             velocity_scale,
             temperature_scale,
         )
-    try:
-        all(len(variables[0]) == len(z) for z in variables[1:])
-        res = []
-        for i in range(len(variables[0])):
-            res.append(
-                df_eq(
-                    r_0[i],
-                    r_n[i],
-                    n_1[i],
-                    n_2[i],
-                    v_1[i],
-                    T_1[i],
-                    T_2[i],
-                    ions,
-                    n_step,
-                    density_scale,
-                    velocity_scale,
-                    temperature_scale,
-                )
-            )
-            if verbose:
-                logging.info(f"\r {(i / len(variables[0])) * 100:.2f} %")
-
-        return res  # noqa: TRY300
-
-<<<<<<< HEAD
-        except Exception as e:  # noqa: BLE001
-            raise ValueError(
-                "Argument(s) are of unequal lengths, the following "
-                "arguments should be of equal length: 'r_0', 'r_n', "
-                "'n_1', 'n_2', 'v_1', 'T_1' and 'T_2'."
-            ) from e
-
-
-def diff_flow( # noqa: C901, PLR0912, PLR0915
-    *,
-    r_0: u.au,
-    r_n: u.au,
-    n_1: u.cm**-3,
-    n_2: u.cm**-3,
-    v_1: u.km / u.s,
-    v_2: u.km / u.s,
-    T_1: u.K,
-    T_2: u.K,
-    ions: ParticleLike = ("p+", "He-4++"),
-    B: u.T,
-    density_scale: float = default_values["density"],
-    velocity_scale: float = default_values["velocity"],
-    temperature_scale: float = default_values["temperature"],
-    magnetic_scale: float = default_values["magnetic"],
-    alfven=False,
-    n_step: int = 100,
-    verbose=False,
-):
-    r"""
-    Calculate the thermalization on the differential flow for a
-    plasma in transit, taken from :cite:t:`johnson:2023b`. This
-    function allows the thermalization of a plasma to be modeled, it
-    can predict the differential flow between two ion species within
-    a plasma at a different point in space.
-
-    Parameters
-    ----------
-    r_0 : `~astropy.units.Quantity`, |keyword-only|
-        Starting position of the plasma in units convertible
-        to astronomical units.
-
-    r_n : `~astropy.units.Quantity`
-        Final position of the plasma in units convertible
-        to astronomical units.
-
-    n_1 : `~astropy.units.Quantity`
-        The primary ion number density in units convertible
-        to m\ :sup:`-3`.
-
-    n_2 : `~astropy.units.Quantity`
-        The secondary ion number density in units convertible
-        to m\ :sup:`-3`.
-
-    v_1 : `~astropy.units.Quantity`
-        The primary ion speed in units convertible to km s\ :sup:`-1`.
-
-    v_2 : `~astropy.units.Quantity`
-        The secondary ion speed in units convertible to km s\ :sup:`-1`.
-
-    T_1 : `~astropy.units.Quantity`
-        Temperature of the primary ion in units convertible to
-        temperature K.
-
-    T_2 : `~astropy.units.Quantity`
-        Temperature of the secondary ion in units convertible to
-        temperature K.
-
-    ions : |particle-list-like|, default: ``("p+, "He-4 2+")``
-        Particle list containing two (2) particles, primary ion of
-        interest is entered first, followed by the secondary ion.
-
-    B : `~astropy.units.Quantity`
-        Magnetic field strength in units convertible to tesla T.
-
-    density_scale : real number, default: -1.8
-        The value used as the scaling parameter for the primary ion
-        density. The default value is taken from
-        :cite:t:`hellinger:2011`.
-
-    velocity_scale : `float`, default: -0.2
-        The value used as the scaling parameter for the primary ion
-        velocity. The default value is taken from
-        :cite:t:`hellinger:2011`.
-
-    temperature_scale : `float`, default: -0.74
-        The value used as the scaling parameter for the primary ion
-        temperature. The default value is taken from
-        :cite:t:`hellinger:2011`.
-
-    magnetic_scale : `float`, default: -1.6
-        The value used as the scaling parameter for the magnetic
-        field. The default value is taken from
-        :cite:t:`hellinger:2011`
-
-    alfven : `bool`, default: False
-        The analysis for differential flow can be performed on data
-        and also be scaled by the Alfven speed. Setting this to true
-        will scale the output, by default it is turned off.
-
-    n_step : positive integer
-        The number of intervals used in solving a differential
-        equation via the Euler method.
-
-    Returns
-    -------
-    delta : `float`
-        The dimensionless differential velocity prediction
-        for the distance provided.
-
-    Raises
-    ------
-    `TypeError`
-        If applicable arguments are not instances of
-        `~astropy.units.Quantity` or cannot be converted into one.
-
-    ~astropy.units.UnitTypeError
-        If applicable arguments do not have units convertible to the
-        expected units.
-
-    Notes
-    -----
-    Coulomb collisions act to bring a system into local thermal
-    equilibirum (LTE) :cite:p:`verscharen:2019`, this affects how
-    parameters, i.e. temperature, density and speed, evolve in
-    transit. The collisional slowing time between two constituent
-    plasma ion species is given as:
-
-    .. math::
-
-        \Delta \vec{v}_{ab} = v_{a} - v{b} ,
-
-    where :math:`v_{a}` and :math:`v_{b}` are the bulk velocities for
-    the primary ion of interest and the secondary ion respectively.
-    The rate of change in the differential flow due to collisions is
-    taken from :cite:t:`verscharen:2019`:
-
-    .. math::\label{eq:dVdt}
-
-        \left( \frac{d \Delta \vec{v}_{ab}}{dt} \right)_{c} = -\nu_{s}^{(ab)} \, \Delta \vec{v}_{ab}
-
-    where $\nu_{s}^{(ab)}$ is the collision frequency for the slowing
-    of the secondary (b) particles by primary (a) particles. The
-    collision rate for the slowing down time is taken from
-    :cite:t:`larroche:2021` and is shown belong.
-
-    .. math::
-
-        \tau_{SD} = \frac{3m_{a}^{2}m_{b}^{2} \left( \frac{k_{B}T_{a}}{m_{a}} + \frac{k_{B}T_{b}}{m_{b}} \right)^{
-        3/2}}{4 \sqrt{2\pi} e^{4} Z^{2}_{a}Z^{2}_{b}(m_{a} + m_{b})(n_{a}m_{a} + n_{b}m_{b}) \lambda_{ab} }
-
-    with ...
-
-
-    .. math::
-
-        \lambda_{ab} = 1
-
-
-    The collisional timescale has a corresponding collisional
-    frequency which can be used in the Equation~\ref{eq:dVdt}.
-
-    .. math::
-
-        \tau_{SD} = \frac{1}{\nu_{s}^{(ab)}}
-
-    Following the example in :cite:t:`maruca:2013`, the chain rule
-    was applied to Equation~\ref{eq:dVdt} and the total derivative
-    was converted into the convective derivative to get an equation
-    in terms of $r$,
-
-    .. math::
-
-        \frac{d \Delta \vec{v_{ab}}}{dr} = -\nu_{s}^{(ab)} \cdot \frac{\Delta \vec{v_{ab}}}{|\vec{v_{b}}|}
-
-    the velocity is the streaming velocity of the background particle
-    field.
-
-
-
-
-
-    Examples
-    --------
-    >>> import astropy.units as u
-    >>> from plasmapy.formulary.collisions import helio
-
-
-    """
-
-    # Validate ions argument
-    if not isinstance(ions, (list, tuple, ParticleList)):
-        ions = [ions]
-    ions = ParticleList(ions)
-
-    # Validate number of ions
-    if len(ions) != 2:
-        raise ValueError(
-            "Argument 'ions' can only take two (2) input values. "
-            f"Instead received {len(ions)} input values."
-        )
-
-    if not all(ions.is_category("ion")):
-        raise ValueError(
-            f"Particle(s) in 'ions' must be ions, received {ions=} "
-            "instead. Please renter the 'ions' input parameter."
-        )
-
-    # Validate n_step argument
-    if not isinstance(n_step, numbers.Integral):
-        raise TypeError(
-            "Argument 'n_step' is of incorrect type, type of "
-            f"{type(n_step)} received instead. While 'n_step' must be "
-            "of type int."
-        )
-
-    # Validate scaling arguments
-    for arg in (density_scale, velocity_scale, temperature_scale, magnetic_scale):
-        if not isinstance(arg, numbers.Real):
-            raise TypeError(
-                "Scaling argument is of incorrect type, type of "
-                f"{type(arg)} received instead. Scaling argument "
-                "should be of type float or int."
-            )
-
-    # Validate booleans
-    for arg in (alfven, verbose):
-        if not isinstance(arg, bool):
-            raise TypeError(
-                f"Boolean input is of incorrect type {arg} is of "
-                f"{type(arg)}, bool type is required."
-            )
-
-    # Define the differential equation
-    def df_eq(
-        r_0,
-        r_n,
-        n_1_0,
-        n_2_0,
-        T_1_0,
-        T_2_0,
-        v_1_0,
-        v_2_0,
-        ions,
-        B_0,
-        density_scale,
-        velocity_scale,
-        temperature_scale,
-        magnetic_scale,
-        alfven,
-        n_step,
-    ):
-        # Initialize the alpha-proton charge and mass ratios.
-        z_1 = ions[0].charge_number
-        mu_1 = ions[0].mass_number
-
-        z_2 = ions[1].charge_number
-        mu_2 = ions[1].mass_number
-
-        # Initialise.
-        d_r = (r_n - r_0) / (1.0 * n_step)
-        dv = abs(v_2_0 - v_1_0)
-
-        for i in range(n_step):
-            r = r_0 + ((i + 1) * d_r)
-
-            n_1 = n_1_0 * (r / r_n) ** density_scale
-            v_1 = v_1_0 * (r / r_n) ** velocity_scale
-            T_1 = T_1_0 * (r / r_n) ** temperature_scale
-
-            if alfven:
-                B = B_0 * (r / r_n) ** magnetic_scale
-                v_a = B / (mu_0 * (n_1 * mu_1 + mu_2 * n_2))
-
-            a = (3 * (mu_1 * mu_2) ** 2 * (m_u ** 4) * (4 * np.pi * e0) ** 2) / (
-                    4 * np.sqrt(2 * np.pi) * (q_e ** 4) * ((z_1 * z_2) ** 2)
-            )
-            b = (((k_B * T_1) / (mu_1 * m_u)) + ((k_B * T_2) / (mu_2 * m_u))) ** 1.5
-            c = (m_u ** 2) * (mu_1 + mu_2) * (n_1 * mu_1 + n_2 * mu_2)
-            d = lambda_ba(T_2 / T_1, T_1, n_1, n_2, z_1, z_2, mu_1, mu_2)
-
-            vs = -(c * d) / (a * b)
-
-            d_dv = (vs * (dv) / v_1) * d_r
-
-            dv = (dv + d_dv)
-
-        if alfven:
-            return dv / v_a
-        else:
-            return dv
-
-    variables = [r_0, r_n, n_1, n_2, v_1, T_1, T_2, B]
-
-    d_type = [bool(hasattr(var, "__len__")) for var in variables]
-
-    var = all(i for i in d_type)
-
-    if not var:
-        return df_eq(
-            r_0,
-            r_n,
-            n_1,
-            n_2,
-            T_1,
-            T_2,
-            v_1,
-            v_2,
-            ions,
-            B,
-            density_scale,
-            velocity_scale,
-            temperature_scale,
-            magnetic_scale,
-            alfven,
-            n_step,
-        )
     else:
         try:
             all(len(variables[0]) == len(z) for z in variables[1:])
@@ -701,18 +353,14 @@
                         r_n[i],
                         n_1[i],
                         n_2[i],
+                        v_1[i],
                         T_1[i],
                         T_2[i],
-                        v_1[i],
-                        v_2[i],
                         ions,
-                        B[i],
+                        n_step,
                         density_scale,
                         velocity_scale,
                         temperature_scale,
-                        magnetic_scale,
-                        alfven,
-                        n_step,
                     )
                 )
                 if verbose:
@@ -724,13 +372,5 @@
             raise ValueError(
                 "Argument(s) are of unequal lengths, the following "
                 "arguments should be of equal length: 'r_0', 'r_n', "
-                "'n_1', 'n_2', 'v_1', 'v_2', 'T_1', 'T_2'. and 'B'."
-            ) from e
-=======
-    except Exception as e:  # noqa: BLE001
-        raise ValueError(
-            "Argument(s) are of unequal lengths, the following "
-            "arguments should be of equal length: 'r_0', 'r_n', "
-            "'n_1', 'n_2', 'v_1', 'T_1' and 'T_2'."
-        ) from e
->>>>>>> 0c6c2d61
+                "'n_1', 'n_2', 'v_1', 'T_1' and 'T_2'."
+            ) from e