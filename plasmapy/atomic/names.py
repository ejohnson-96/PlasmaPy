--- conflicted
+++ resolved
@@ -637,13 +637,10 @@
     False otherwise.  This function returns False for 'H-1' if no
     charge state is given."""
 
-<<<<<<< HEAD
     warnings.warn("_is_proton is deprecated.", DeprecationWarning)
 
-    argument, Z_from_arg = _extract_charge_state(arg)
-=======
     argument, Z_from_arg = _extract_integer_charge(arg)
->>>>>>> f747b371
+
 
     if (Z is None) == (Z_from_arg is None):
         return False
